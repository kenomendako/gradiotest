# config_manager.py (v7: The True Final Covenant - 真・最終版)

import json
import os
import time
from typing import Any, List, Dict
import time 
import shutil 
import datetime 

import constants

# --- グローバル変数 ---
CONFIG_GLOBAL = {}
GEMINI_API_KEYS = {}
AVAILABLE_MODELS_GLOBAL = []
DEFAULT_MODEL_GLOBAL = "gemini-2.5-pro"
NOTIFICATION_SERVICE_GLOBAL = "discord"
NOTIFICATION_WEBHOOK_URL_GLOBAL = None
PUSHOVER_CONFIG = {}

SUPPORTED_VOICES = {
    "zephyr": "Zephyr (明るい)", "puck": "Puck (アップビート)", "charon": "Charon (情報が豊富)",
    "kore": "Kore (しっかりした)", "fenrir": "Fenrir (興奮した)", "leda": "Leda (若々しい)",
    "orus": "Orus (しっかりした)", "aoede": "Aoede (軽快)", "callirrhoe": "Callirrhoe (のんびりした)",
    "autonoe": "Autonoe (明るい)", "enceladus": "Enceladus (息遣いの多い)", "iapetus": "Iapetus (クリア)",
    "umbriel": "Umbriel (のんびりした)", "algieba": "Algieba (スムーズ)", "despina": "Despina (スムーズ)",
    "erinome": "Erinome (クリア)", "algenib": "Algenib (しわがれた)", "rasalgethi": "Rasalgethi (情報が豊富)",
    "laomedeia": "Laomedeia (アップビート)", "achernar": "Achernar (柔らかい)", "alnilam": "Alnilam (しっかりした)",
    "schedar": "Schedar (均一)", "gacrux": "Gacrux (成熟したt)", "pulcherrima": "Pulcherrima (前向き)",
    "achird": "Achird (フレンドリー)", "zubenelgenubi": "Zubenelgenubi (カジュアル)",
    "vindemiatrix": "Vindemiatrix (優しい)", "sadachbia": "Sadachbia (生き生きした)",
    "sadaltager": "Sadaltager (知識が豊富)", "sulafat": "Sulafat (温かい)",
}

# --- 起動時の初期値を保持するグローバル変数 ---
initial_api_key_name_global = "default"
initial_room_global = "Default"
initial_model_global = DEFAULT_MODEL_GLOBAL
initial_send_thoughts_to_api_global = True
initial_api_history_limit_option_global = constants.DEFAULT_API_HISTORY_LIMIT_OPTION
initial_alarm_api_history_turns_global = constants.DEFAULT_ALARM_API_HISTORY_TURNS
initial_streaming_speed_global = 0.01


# --- [v8] 自己修復機能付きコンフィグ管理 ---

def _create_config_backup():
    """config.jsonのバックアップを作成し、ローテーションする。"""
    backup_dir = os.path.join("backups", "config")
    os.makedirs(backup_dir, exist_ok=True)

    if not os.path.exists(constants.CONFIG_FILE):
        return # バックアップ対象がない場合は何もしない

    try:
        timestamp = datetime.datetime.now().strftime("%Y%m%d_%H%M%S")
        backup_filename = f"config_{timestamp}.json.bak"
        backup_path = os.path.join(backup_dir, backup_filename)
        shutil.copy2(constants.CONFIG_FILE, backup_path)

        # ローテーション処理
        rotation_count = CONFIG_GLOBAL.get("backup_rotation_count", 10)
        existing_backups = sorted(
            [f for f in os.listdir(backup_dir) if f.endswith(".bak")],
            key=lambda f: os.path.getmtime(os.path.join(backup_dir, f))
        )
        if len(existing_backups) > rotation_count:
            for f_del in existing_backups[:len(existing_backups) - rotation_count]:
                os.remove(os.path.join(backup_dir, f_del))

    except Exception as e:
        print(f"警告: config.jsonのバックアップ作成に失敗しました: {e}")

def _restore_from_backup() -> bool:
    """最も新しいバックアップからconfig.jsonを復元する。"""
    backup_dir = os.path.join("backups", "config")
    if not os.path.isdir(backup_dir):
        return False

    try:
        backups = sorted(
            [f for f in os.listdir(backup_dir) if f.endswith(".bak")],
            key=lambda f: os.path.getmtime(os.path.join(backup_dir, f)),
            reverse=True # 新しいものが先頭に来るように
        )
        if not backups:
            return False

        latest_backup = os.path.join(backup_dir, backups[0])
        print(f"--- [自己修復] 破損したconfig.jsonをバックアップ '{backups[0]}' から復元します ---")
        shutil.copy2(latest_backup, constants.CONFIG_FILE)
        return True

    except Exception as e:
        print(f"!!! エラー: バックアップからの復元に失敗しました: {e}")
        return False

def load_config_file() -> dict:
    """
    config.jsonを安全に読み込む。ファイルが破損している場合はバックアップから自動復元を試みる。
    """
    if os.path.exists(constants.CONFIG_FILE):
        try:
            with open(constants.CONFIG_FILE, "r", encoding="utf-8") as f:
                content = f.read()
            if not content.strip(): # 空ファイルの場合
                raise json.JSONDecodeError("File is empty", "", 0)
            return json.loads(content)
        except (json.JSONDecodeError, IOError):
            print("警告: config.jsonが空または破損しています。バックアップからの復元を試みます...")
            if _restore_from_backup():
                # 復元に成功したら、再度読み込みを試みる
                try:
                    with open(constants.CONFIG_FILE, "r", encoding="utf-8") as f:
                        return json.load(f)
                except Exception as e:
                    print(f"!!! エラー: 復元後のconfig.jsonの読み込みにも失敗しました: {e}")
    # ファイルが存在しない、または復元にも失敗した場合
    return {}


def _save_config_file(config_data: dict):
    """
<<<<<<< HEAD
    設定データを一時ファイルに書き込んでからリネームする、堅牢な保存処理。
=======
    設定データを一時ファイルに書き込んでからリネームすることで、
    書き込み中のクラッシュによるファイル破損を防ぐ、アトミックな保存処理。
    【v2: リトライ機能追加】ファイルロックの競合に対応。
>>>>>>> 4897d313
    """
    # ステップ1: まず現在の設定をバックアップ
    _create_config_backup()

    # ステップ2: アトミックな書き込み処理
    temp_file_path = constants.CONFIG_FILE + ".tmp"
    max_retries = 5
<<<<<<< HEAD
    retry_delay = 0.1

    for attempt in range(max_retries):
        try:
            with open(temp_file_path, "w", encoding="utf-8") as f:
                json.dump(config_data, f, indent=2, ensure_ascii=False)
            os.replace(temp_file_path, constants.CONFIG_FILE)
            return
        except PermissionError as e:
            if attempt < max_retries - 1:
                time.sleep(retry_delay)
            else:
                print(f"'{constants.CONFIG_FILE}' 保存エラー: {e}")
                if os.path.exists(temp_file_path):
                    try:
                        os.remove(temp_file_path)
                    except OSError:
                        pass
        except Exception as e:
=======
    retry_delay = 0.1  # 100ミリ秒

    for attempt in range(max_retries):
        try:
            # 書き込みとリネームをワンセットで試行
            with open(temp_file_path, "w", encoding="utf-8") as f:
                json.dump(config_data, f, indent=2, ensure_ascii=False)
            os.replace(temp_file_path, constants.CONFIG_FILE)
            return  # 成功したら関数を抜ける

        except PermissionError as e:
            if attempt < max_retries - 1:
                # 最後の試行でなければ、少し待ってリトライ
                time.sleep(retry_delay)
            else:
                #
                # 最終試行でも失敗した場合にのみエラーを出力
                print(f"'{constants.CONFIG_FILE}' 保存エラー: {e}")
                # 一時ファイルが残っていれば削除を試みる
                if os.path.exists(temp_file_path):
                    try:
                        os.remove(temp_file_path)
                    except OSError:
                        pass # 削除も失敗する可能性があるが、ここでは無視

        except Exception as e:
            # PermissionError以外のエラーは即時失敗させる
>>>>>>> 4897d313
            print(f"'{constants.CONFIG_FILE}' 保存エラー: {e}")
            if os.path.exists(temp_file_path):
                try:
                    os.remove(temp_file_path)
                except OSError:
                    pass
<<<<<<< HEAD
            return


def save_config_if_changed(key: str, value: Any) -> bool:
=======
            return # ループを抜ける
        
def save_config(key: str, value: Any):
>>>>>>> 4897d313
    """
    現在の設定値と比較し、変更があった場合のみconfig.jsonに安全に保存する。
    変更があった場合は True を、変更がなかった場合は False を返す。
    """
    config = load_config_file()
    if config.get(key) == value:
        return False  # 変更なし

    config[key] = value
    _save_config_file(config)
<<<<<<< HEAD
=======

def save_config_if_changed(key: str, value: Any) -> bool:
    """
    現在の設定値と比較し、変更があった場合のみconfig.jsonに安全に保存する。
    変更があった場合は True を、変更がなかった場合は False を返す。
    """
    config = load_config_file()
    if config.get(key) == value:
        return False  # 変更なし

    config[key] = value
    _save_config_file(config)
>>>>>>> 4897d313
    return True

# --- 公開APIキー管理関数 ---
def add_or_update_gemini_key(key_name: str, key_value: str):
    global GEMINI_API_KEYS
    config = load_config_file()
    if "gemini_api_keys" not in config or not isinstance(config.get("gemini_api_keys"), dict):
        config["gemini_api_keys"] = {}

    existing_keys = config["gemini_api_keys"]
    if len(existing_keys) == 1 and "your_key_name" in existing_keys:
        del existing_keys["your_key_name"]

    config["gemini_api_keys"][key_name] = key_value
    _save_config_file(config)
    GEMINI_API_KEYS = config["gemini_api_keys"]

def delete_gemini_key(key_name: str):
    global GEMINI_API_KEYS
    config = load_config_file()
    if "gemini_api_keys" in config and isinstance(config.get("gemini_api_keys"), dict) and key_name in config["gemini_api_keys"]:
        del config["gemini_api_keys"][key_name]

        if not config["gemini_api_keys"]:
            config["gemini_api_keys"] = {"your_key_name": "YOUR_API_KEY_HERE"}

        # paid_api_key_names が存在すれば、削除する
        if "paid_api_key_names" in config and key_name in config["paid_api_key_names"]:
            try:
                config["paid_api_key_names"].remove(key_name)
            except ValueError:
                pass

        if config.get("last_api_key_name") == key_name:
            config["last_api_key_name"] = None
        _save_config_file(config)
        GEMINI_API_KEYS = config.get("gemini_api_keys", {})

def update_pushover_config(user_key: str, app_token: str):
    config = load_config_file()
    config["pushover_user_key"] = user_key
    config["pushover_app_token"] = app_token
    _save_config_file(config)


# --- Theme Management Helpers ---

_file_based_themes_cache = {}

def load_file_based_themes() -> Dict[str, "gr.themes.Base"]:
    """
    `themes/` ディレクトリをスキャンし、有効なテーマファイルを読み込んでキャッシュする。
    """
    global _file_based_themes_cache
    if _file_based_themes_cache:
        return _file_based_themes_cache

    from pathlib import Path
    import importlib.util

    themes_dir = Path("themes")
    if not themes_dir.is_dir():
        return {}

    loaded_themes = {}
    for file_path in themes_dir.glob("*.py"):
        theme_name = file_path.stem
        try:
            spec = importlib.util.spec_from_file_location(theme_name, str(file_path))
            if spec and spec.loader:
                module = importlib.util.module_from_spec(spec)
                spec.loader.exec_module(module)
                if hasattr(module, "load") and callable(module.load):
                    theme_object = module.load()
                    import gradio as gr
                    if isinstance(theme_object, gr.themes.Base):
                        loaded_themes[theme_name] = theme_object
        except Exception as e:
            print(f"警告: テーマファイル '{file_path.name}' の読み込みに失敗しました: {e}")

    _file_based_themes_cache = loaded_themes
    return loaded_themes

def get_all_themes() -> Dict[str, str]:
    """UIのドロップダウン用に、すべての利用可能なテーマ名とソースの辞書を返す。"""
    themes = {}
    
    # 1. ファイルベースのテーマ
    file_themes = load_file_based_themes()
    for name in sorted(file_themes.keys()):
        themes[name] = "file"
        
    # 2. JSONベースのカスタムテーマ
    custom_themes_from_json = CONFIG_GLOBAL.get("theme_settings", {}).get("custom_themes", {})
    for name in sorted(custom_themes_from_json.keys()):
        if name not in themes: # ファイルテーマを優先
            themes[name] = "json"
            
    # 3. プリセットテーマ
    for name in ["Soft", "Default", "Monochrome", "Glass"]:
        if name not in themes:
            themes[name] = "preset"
            
    return themes

def get_theme_object(theme_name: str):
    """指定された名前のテーマオブジェクトを取得する。"""
    import gradio as gr
    # 1. ファイルベースのテーマから検索
    file_themes = load_file_based_themes()
    if theme_name in file_themes:
        return file_themes[theme_name]

    # 2. JSONベースのカスタムテーマから検索・構築
    custom_themes_from_json = CONFIG_GLOBAL.get("theme_settings", {}).get("custom_themes", {})
    if theme_name in custom_themes_from_json:
        params = custom_themes_from_json[theme_name]
        try:
            default_arg_keys = ["primary_hue", "secondary_hue", "neutral_hue", "text_size", "spacing_size", "radius_size", "font", "font_mono"]
            default_args = {k: v for k, v in params.items() if k in default_arg_keys}
            set_args = {k: v for k, v in params.items() if k not in default_args}

            if 'font' in default_args and isinstance(default_args['font'], list):
                 default_args['font'] = [gr.themes.GoogleFont(name) if isinstance(name, str) and ' ' in name else name for name in default_args['font']]

            theme_obj = gr.themes.Default(**default_args)
            if set_args:
                theme_obj = theme_obj.set(**set_args)
            return theme_obj
        except Exception as e:
            print(f"警告: カスタムテーマ '{theme_name}' の構築に失敗しました: {e}")

    # 3. プリセットテーマから検索
    preset_map = {"Soft": gr.themes.Soft, "Default": gr.themes.Default, "Monochrome": gr.themes.Monochrome, "Glass": gr.themes.Glass}
    if theme_name in preset_map:
        return preset_map[theme_name]()

    # 4. フォールバック
    print(f"警告: テーマ '{theme_name}' が見つかりません。デフォルトのSoftテーマを使用します。")
    return gr.themes.Soft()


# --- メインの読み込み関数 (真・最終版) ---
def load_config():
    global CONFIG_GLOBAL, GEMINI_API_KEYS, initial_api_key_name_global, initial_room_global, initial_model_global
    global initial_send_thoughts_to_api_global, initial_api_history_limit_option_global, initial_alarm_api_history_turns_global
    global AVAILABLE_MODELS_GLOBAL, DEFAULT_MODEL_GLOBAL, initial_streaming_speed_global
    global NOTIFICATION_SERVICE_GLOBAL, NOTIFICATION_WEBHOOK_URL_GLOBAL, PUSHOVER_CONFIG

    # ステップ1：全てのキーを含む、理想的なデフォルト設定を定義

    default_config = {
        "gemini_api_keys": {"your_key_name": "YOUR_API_KEY_HERE"},
        "paid_api_key_names": [],
        "available_models": ["gemini-2.5-pro", "gemini-2.5-flash", "gemini-2.5-flash-lite"],
        "default_model": "gemini-2.5-pro",
        "image_generation_mode": "new", # <<< 追加: new, old, disabled
        "last_room": "Default",
        "last_model": "gemini-2.5-pro",
        "last_api_key_name": None,
        "last_send_thoughts_to_api": True,
        "last_api_history_limit_option": constants.DEFAULT_API_HISTORY_LIMIT_OPTION,
        "alarm_api_history_turns": constants.DEFAULT_ALARM_API_HISTORY_TURNS,
        "notification_service": "discord",
        "notification_webhook_url": None,
        "pushover_app_token": "",
        "pushover_user_key": "",
        "log_archive_threshold_mb": 10,
        "log_keep_size_mb": 5,
        "backup_rotation_count": 10,
        "theme_settings": {
            "active_theme": "nexus_ark_theme", # デフォルトテーマをファイル名に変更
            "custom_themes": {} # config.jsonで管理するカスタムテーマは最初は空
        }
    }

    # ステップ2：ユーザーの設定ファイルを読み込む
    user_config = load_config_file()

    # ステップ3：【賢いマージ】テーマ設定をディープマージする
    default_theme_settings = default_config["theme_settings"]
    user_theme_settings = user_config.get("theme_settings", {})
    # ユーザーのカスタムテーマのみを尊重する（ファイルベースのテーマはjsonにマージしない）
    final_theme_settings = {
        "active_theme": user_theme_settings.get("active_theme", default_theme_settings["active_theme"]),
        "custom_themes": user_theme_settings.get("custom_themes", {})
    }

    # ステップ4：【賢いマージ】available_modelsを統合する
    default_models_set = set(default_config["available_models"])
    user_models_set = set(user_config.get("available_models", []))
    merged_models = sorted(list(default_models_set | user_models_set))

    # ステップ5：ユーザー設定を優先しつつ、不足キーを補完
    config = default_config.copy()
    config.update(user_config)
    # 統合したモデルリストとテーマ設定で、最終的な設定を上書き
    config["available_models"] = merged_models
    config["theme_settings"] = final_theme_settings

    # ステップ6：不要なキーをクリーンアップ
    keys_to_remove = ["memos_config", "api_keys", "default_api_key_name"]
    config_keys_changed = False
    for key in keys_to_remove:
        if key in config:
            config.pop(key)
            config_keys_changed = True

    # ステップ7：キー構成の変化、またはモデルリスト/テーマ設定の変化があった場合のみファイルを更新
    if (config_keys_changed or
        set(user_config.get("available_models", [])) != set(config["available_models"]) or
        user_config.get("theme_settings") != config["theme_settings"] or # テーマ設定の変更もチェック
        not os.path.exists(constants.CONFIG_FILE)):
        print("--- [情報] 設定ファイルに新しいキーやモデル、テーマを追加、または不要なキーを削除しました。config.jsonを更新します。 ---")
        _save_config_file(config)

    # ステップ8：メモリ上の最終的な設定を、グローバル変数に反映
    CONFIG_GLOBAL = config.copy()

    GEMINI_API_KEYS = config.get("gemini_api_keys", {})
    if not GEMINI_API_KEYS:
        GEMINI_API_KEYS = {"your_key_name": "YOUR_API_KEY_HERE"}

    AVAILABLE_MODELS_GLOBAL = config.get("available_models")
    DEFAULT_MODEL_GLOBAL = config.get("default_model")
    initial_room_global = config.get("last_room")
    initial_model_global = config.get("last_model")
    initial_send_thoughts_to_api_global = config.get("last_send_thoughts_to_api")
    initial_api_history_limit_option_global = config.get("last_api_history_limit_option")
    initial_alarm_api_history_turns_global = config.get("alarm_api_history_turns")
    initial_streaming_speed_global = config.get("last_streaming_speed")
    NOTIFICATION_SERVICE_GLOBAL = config.get("notification_service")
    NOTIFICATION_WEBHOOK_URL_GLOBAL = config.get("notification_webhook_url")
    PUSHOVER_CONFIG = {
        "user_key": config.get("pushover_user_key"),
        "app_token": config.get("pushover_app_token")
    }

    valid_api_keys = [k for k, v in GEMINI_API_KEYS.items() if isinstance(v, str) and v and v != "YOUR_API_KEY_HERE"]
    last_key = config.get("last_api_key_name")
    if last_key and last_key in valid_api_keys:
        initial_api_key_name_global = last_key
    elif valid_api_keys:
        initial_api_key_name_global = valid_api_keys[0]
    else:
        initial_api_key_name_global = list(GEMINI_API_KEYS.keys())[0] if GEMINI_API_KEYS else "your_key_name"


def get_effective_settings(room_name: str, **kwargs) -> dict:
    """
    ルームのファイル設定と、UIからのリアルタイムな設定（kwargs）をマージして、
    最終的に適用される設定値を返す。
    """
    effective_settings = {
        "model_name": DEFAULT_MODEL_GLOBAL, "voice_id": "iapetus", "voice_style_prompt": "",
        "add_timestamp": True, "send_thoughts": initial_send_thoughts_to_api_global,
        "send_notepad": True, "use_common_prompt": True,
        "send_core_memory": True,
        "enable_scenery_system": True, # この行を追加
        "send_scenery": True,
        "send_current_time": True,
        "auto_memory_enabled": False,
        "enable_typewriter_effect": True,
        "streaming_speed": 0.01,
        "temperature": 0.8, "top_p": 0.95,
        "safety_block_threshold_harassment": "BLOCK_ONLY_HIGH",
        "safety_block_threshold_hate_speech": "BLOCK_ONLY_HIGH",
        "safety_block_threshold_sexually_explicit": "BLOCK_ONLY_HIGH",
        "safety_block_threshold_dangerous_content": "BLOCK_ONLY_HIGH"
    }
    room_config_path = os.path.join(constants.ROOMS_DIR, room_name, "room_config.json")
    if os.path.exists(room_config_path):
        try:
            with open(room_config_path, "r", encoding="utf-8") as f:
                room_config = json.load(f)
            override_settings = room_config.get("override_settings", {})
            for k, v in override_settings.items():
                if v is not None and k != "model_name":
                    effective_settings[k] = v
        except Exception as e:
            print(f"ルーム設定ファイル '{room_config_path}' の読み込みエラー: {e}")
    for key, value in kwargs.items():
        if key not in ["global_model_from_ui"] and value is not None:
            effective_settings[key] = value
    global_model_from_ui = kwargs.get("global_model_from_ui")
    final_model_name = global_model_from_ui or DEFAULT_MODEL_GLOBAL
    effective_settings["model_name"] = final_model_name
    if not effective_settings.get("model_name"):
        effective_settings["model_name"] = DEFAULT_MODEL_GLOBAL
    return effective_settings


from typing import Tuple

def get_api_key_choices_for_ui() -> List[Tuple[str, str]]:
    """UI用の選択肢リストを (表示名, 値) のタプルで返す。表示名には Paid ラベルを付与する。"""
    paid_key_names = CONFIG_GLOBAL.get("paid_api_key_names", []) if isinstance(CONFIG_GLOBAL, dict) else []
    choices: List[Tuple[str, str]] = []
    for key_name in sorted(GEMINI_API_KEYS.keys()):
        display = f"{key_name} (Paid)" if key_name in paid_key_names else key_name
        choices.append((display, key_name))
    return choices

def load_redaction_rules() -> List[Dict[str, str]]:
    """redaction_rules.jsonから置換ルールを読み込む。"""
    if os.path.exists(constants.REDACTION_RULES_FILE):
        try:
            with open(constants.REDACTION_RULES_FILE, "r", encoding="utf-8") as f:
                content = f.read()
                if not content.strip(): return []
                rules = json.loads(content)
                if isinstance(rules, list) and all(isinstance(r, dict) and "find" in r and "replace" in r for r in rules):
                    return rules
        except (json.JSONDecodeError, IOError):
            print(f"警告: {constants.REDACTION_RULES_FILE} の読み込みに失敗しました。")
    return []

def save_redaction_rules(rules: List[Dict[str, str]]):
    """置換ルールをredaction_rules.jsonに保存する。"""
    try:
        with open(constants.REDACTION_RULES_FILE, "w", encoding="utf-8") as f:
            json.dump(rules, f, indent=2, ensure_ascii=False)
    except Exception as e:
        print(f"エラー: {constants.REDACTION_RULES_FILE} の保存に失敗しました: {e}")

def save_theme_settings(active_theme: str, custom_themes: Dict):
    """
    アクティブなテーマ名とカスタムテーマの定義をconfig.jsonに保存する。
    """
    config = load_config_file()
    if "theme_settings" not in config:
        config["theme_settings"] = {}
    config["theme_settings"]["active_theme"] = active_theme
    config["theme_settings"]["custom_themes"] = custom_themes
    _save_config_file(config)

from typing import Optional

def get_latest_api_key_name_from_config() -> Optional[str]:
    """
    config.jsonを直接読み込み、最後に選択された有効なAPIキー名を返す。
    UIの状態に依存しないため、バックグラウンドスレッドから安全に呼び出せる。
    """
    config = load_config_file()
    last_key_name = config.get("last_api_key_name")

    # 有効な（値が設定されている）APIキーのリストを取得
    api_keys_dict = config.get("gemini_api_keys", {})
    valid_keys = [
        k for k, v in api_keys_dict.items()
        if v and isinstance(v, str) and not v.startswith("YOUR_API_KEY")
    ]

    # 最後に使ったキーが今も有効なら、それを返す
    if last_key_name and last_key_name in valid_keys:
        return last_key_name

    # そうでなければ、有効なキーリストの最初のものを返す
    if valid_keys:
        return valid_keys[0]

    # 有効なキーが一つもなければ、Noneを返す
    return None


def has_valid_api_key() -> bool:
    """
    設定ファイルに、有効な（プレースホルダではない）Gemini APIキーが一つでも存在するかどうかを返す。
    """
    if not GEMINI_API_KEYS:
        return False
    for key, value in GEMINI_API_KEYS.items():
        if value and isinstance(value, str) and value != "YOUR_API_KEY_HERE":
            return True
    return False<|MERGE_RESOLUTION|>--- conflicted
+++ resolved
@@ -122,13 +122,7 @@
 
 def _save_config_file(config_data: dict):
     """
-<<<<<<< HEAD
     設定データを一時ファイルに書き込んでからリネームする、堅牢な保存処理。
-=======
-    設定データを一時ファイルに書き込んでからリネームすることで、
-    書き込み中のクラッシュによるファイル破損を防ぐ、アトミックな保存処理。
-    【v2: リトライ機能追加】ファイルロックの競合に対応。
->>>>>>> 4897d313
     """
     # ステップ1: まず現在の設定をバックアップ
     _create_config_backup()
@@ -136,7 +130,6 @@
     # ステップ2: アトミックな書き込み処理
     temp_file_path = constants.CONFIG_FILE + ".tmp"
     max_retries = 5
-<<<<<<< HEAD
     retry_delay = 0.1
 
     for attempt in range(max_retries):
@@ -156,51 +149,16 @@
                     except OSError:
                         pass
         except Exception as e:
-=======
-    retry_delay = 0.1  # 100ミリ秒
-
-    for attempt in range(max_retries):
-        try:
-            # 書き込みとリネームをワンセットで試行
-            with open(temp_file_path, "w", encoding="utf-8") as f:
-                json.dump(config_data, f, indent=2, ensure_ascii=False)
-            os.replace(temp_file_path, constants.CONFIG_FILE)
-            return  # 成功したら関数を抜ける
-
-        except PermissionError as e:
-            if attempt < max_retries - 1:
-                # 最後の試行でなければ、少し待ってリトライ
-                time.sleep(retry_delay)
-            else:
-                #
-                # 最終試行でも失敗した場合にのみエラーを出力
-                print(f"'{constants.CONFIG_FILE}' 保存エラー: {e}")
-                # 一時ファイルが残っていれば削除を試みる
-                if os.path.exists(temp_file_path):
-                    try:
-                        os.remove(temp_file_path)
-                    except OSError:
-                        pass # 削除も失敗する可能性があるが、ここでは無視
-
-        except Exception as e:
-            # PermissionError以外のエラーは即時失敗させる
->>>>>>> 4897d313
             print(f"'{constants.CONFIG_FILE}' 保存エラー: {e}")
             if os.path.exists(temp_file_path):
                 try:
                     os.remove(temp_file_path)
                 except OSError:
                     pass
-<<<<<<< HEAD
             return
 
 
 def save_config_if_changed(key: str, value: Any) -> bool:
-=======
-            return # ループを抜ける
-        
-def save_config(key: str, value: Any):
->>>>>>> 4897d313
     """
     現在の設定値と比較し、変更があった場合のみconfig.jsonに安全に保存する。
     変更があった場合は True を、変更がなかった場合は False を返す。
@@ -211,21 +169,6 @@
 
     config[key] = value
     _save_config_file(config)
-<<<<<<< HEAD
-=======
-
-def save_config_if_changed(key: str, value: Any) -> bool:
-    """
-    現在の設定値と比較し、変更があった場合のみconfig.jsonに安全に保存する。
-    変更があった場合は True を、変更がなかった場合は False を返す。
-    """
-    config = load_config_file()
-    if config.get(key) == value:
-        return False  # 変更なし
-
-    config[key] = value
-    _save_config_file(config)
->>>>>>> 4897d313
     return True
 
 # --- 公開APIキー管理関数 ---
